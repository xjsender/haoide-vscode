/**
 * @file Authorization commands
 * @author Mouse Liu <mouse.mliu@gmail.com>
 */

import * as vscode from "vscode";
import * as util from "../utils/util";
import OAuth from "../salesforce/lib/auth/oauth";
import { startLogin, startServer } from "../salesforce/lib/auth/server";
import { projectSession } from "../settings";
<<<<<<< HEAD
import { OAuth } from "../salesforce/lib/auth/oauth";
import * as util from "../utils/util";
import * as nls from 'vscode-nls';

const localize = nls.loadMessageBundle();
=======
>>>>>>> 51f6e943

/**
 * Authorized new project and also keep information to local disk
 * @param projectName project name
 * @param loginUrl login url
 */
<<<<<<< HEAD
export async function authorizeNewProject() {
    // Get projectName from user input
    let projectName = await vscode.window.showInputBox({
        placeHolder: localize('inputProjectName.text', "Please input your project name...")
    });
    if (!projectName) {
        const msg = localize("projectNameRequired.text", "Project name is required");
        return vscode.window.showErrorMessage(msg);
=======
export async function authorizeNewProject(projectName?: string, loginUrl?: string) {
    // Get projectName from user input if not specified
    if (!projectName) {
        projectName = await vscode.window.showInputBox({
            placeHolder: "Please input your project name..."
        });
        if (!projectName) {
            return util.showCommandWarning("projectName is required");
        }
    }

    // If loginUrl is spcified, just start oauth login process
    if (loginUrl) {
        return startServer(projectName, loginUrl).then(function (message: any) {
            startLogin();
        });
>>>>>>> 51f6e943
    }

    // Get login url from user selection
    let pickItems = [{
            label: "https://login.salesforce.com",
            description: localize("productionEnv.text", "Production Enviroment")
        }, {
            label: "https://test.salesforce.com",
            description: localize("sandboxEnv.text", "Sandbox Enviroment")
        }
    ];

    const quickPick = vscode.window.createQuickPick();
    quickPick.placeholder = localize("chooseLoginUrl.text", "Please choose the login url");
    quickPick.items = pickItems;

    // Add event listener
    quickPick.onDidChangeSelection(chosenItems => {
        let loginUrl = chosenItems[0].label;

        startServer(projectName, loginUrl).then(function(message: any) {
            startLogin();
        });

        quickPick.hide();
    });

    quickPick.show();
}

export function authorizeDefaultProject() {
    let session = projectSession.getSession();
    let oauth = new OAuth(session["loginUrl"]);

    return new Promise( (resolve, reject) => {
<<<<<<< HEAD
        oauth.refreshToken(session["refreshToken"]).then(function(response) {
            let body = JSON.parse(response["body"]);
            projectSession.setSessionId(body["access_token"]);

            // Add project to workspace
            let projectName = util.getDefaultProject();
            util.addProjectToWorkspace(projectName);

            // Show success information
            vscode.window.showInformationMessage(
                localize("sessionRefreshed.text","Session information is refreshed")
            );

            resolve();
        })
        .catch(err => {
            console.error(err);
            vscode.window.showErrorMessage(err);
            reject(err);
        });
=======
        oauth.refreshToken(session["refreshToken"])
            .then(function(response) {
                let body = JSON.parse(response["body"]);
                projectSession.setSessionId(body["access_token"]);

                // Add project to workspace
                let projectName = util.getDefaultProject();
                util.addProjectToWorkspace(projectName);

                // Show success information
                vscode.window.setStatusBarMessage(
                    "Session information is refreshed"
                );

                resolve();
            })
            .catch( err => {
                if (err.message.indexOf("expired access/refresh token")) {
                    vscode.window.showWarningMessage(
                        "Refresh token expired, will start authorization"
                    );

                    // Refresh token expired, start new authorization
                    authorizeNewProject(
                        session["projectName"], 
                        session["loginUrl"]
                    );
                }

                reject(err);
            });
>>>>>>> 51f6e943
    });
}<|MERGE_RESOLUTION|>--- conflicted
+++ resolved
@@ -8,38 +8,24 @@
 import OAuth from "../salesforce/lib/auth/oauth";
 import { startLogin, startServer } from "../salesforce/lib/auth/server";
 import { projectSession } from "../settings";
-<<<<<<< HEAD
-import { OAuth } from "../salesforce/lib/auth/oauth";
-import * as util from "../utils/util";
 import * as nls from 'vscode-nls';
 
 const localize = nls.loadMessageBundle();
-=======
->>>>>>> 51f6e943
 
 /**
  * Authorized new project and also keep information to local disk
  * @param projectName project name
  * @param loginUrl login url
  */
-<<<<<<< HEAD
-export async function authorizeNewProject() {
-    // Get projectName from user input
-    let projectName = await vscode.window.showInputBox({
-        placeHolder: localize('inputProjectName.text', "Please input your project name...")
-    });
-    if (!projectName) {
-        const msg = localize("projectNameRequired.text", "Project name is required");
-        return vscode.window.showErrorMessage(msg);
-=======
 export async function authorizeNewProject(projectName?: string, loginUrl?: string) {
     // Get projectName from user input if not specified
     if (!projectName) {
         projectName = await vscode.window.showInputBox({
-            placeHolder: "Please input your project name..."
+            placeHolder: localize('inputProjectName.text', "Please input your project name...")
         });
         if (!projectName) {
-            return util.showCommandWarning("projectName is required");
+            const msg = localize("projectNameRequired.text", "Project name is required");
+            return util.showCommandWarning(msg);
         }
     }
 
@@ -48,7 +34,6 @@
         return startServer(projectName, loginUrl).then(function (message: any) {
             startLogin();
         });
->>>>>>> 51f6e943
     }
 
     // Get login url from user selection
@@ -84,28 +69,6 @@
     let oauth = new OAuth(session["loginUrl"]);
 
     return new Promise( (resolve, reject) => {
-<<<<<<< HEAD
-        oauth.refreshToken(session["refreshToken"]).then(function(response) {
-            let body = JSON.parse(response["body"]);
-            projectSession.setSessionId(body["access_token"]);
-
-            // Add project to workspace
-            let projectName = util.getDefaultProject();
-            util.addProjectToWorkspace(projectName);
-
-            // Show success information
-            vscode.window.showInformationMessage(
-                localize("sessionRefreshed.text","Session information is refreshed")
-            );
-
-            resolve();
-        })
-        .catch(err => {
-            console.error(err);
-            vscode.window.showErrorMessage(err);
-            reject(err);
-        });
-=======
         oauth.refreshToken(session["refreshToken"])
             .then(function(response) {
                 let body = JSON.parse(response["body"]);
@@ -117,7 +80,7 @@
 
                 // Show success information
                 vscode.window.setStatusBarMessage(
-                    "Session information is refreshed"
+                    localize("sessionRefreshed.text","Session information is refreshed")
                 );
 
                 resolve();
@@ -137,6 +100,5 @@
 
                 reject(err);
             });
->>>>>>> 51f6e943
     });
 }