import * as nls from 'vscode-nls';

// config nls
const localize = nls.config({ messageFormat: nls.MessageFormat.file })();

// The module 'vscode' contains the VS Code extensibility API
// Import the module and reference it with the alias vscode in your code below
import * as vscode from 'vscode';
import { 
	ltnCompletionProvider, 
	vfCompletionProvider, 
	apexCompletionProvider,
	sobjectCompletionProvider
} from "./salesforce/completions/provider";
import { auth, utility, main } from "./commands";

// this method is called when your extension is activated
// your extension is activated the very first time the command is executed
export function activate(context: vscode.ExtensionContext) {

	// The command has been defined in the package.json file
	// Now provide the implementation of the command with registerCommand
	// The commandId parameter must match the command field in package.json
	context.subscriptions.push(vscode.commands.registerCommand(
		"extension.haoide.authorize.new", auth.authorizeNewProject
	));

	context.subscriptions.push(vscode.commands.registerCommand(
		"extension.haoide.authorize.default", auth.authorizeDefaultProject
	));

	// Register createProject command
	context.subscriptions.push(vscode.commands.registerCommand(
		"extension.haoide.createNewProject", main.createNewProject
	));

	// Register retrieveThisFromServer command
	context.subscriptions.push(vscode.commands.registerCommand(
		"extension.haoide.retrieveThisFromServer",
		main.retrieveThisFromServer
	));	
	
	// Register deployThisToServer command
	context.subscriptions.push(vscode.commands.registerCommand(
		"extension.haoide.deployThisToServer", 
		main.deployThisToServer
	));	
	
	// Register switchProject command
	context.subscriptions.push(vscode.commands.registerCommand(
		"extension.haoide.switchProject", utility.switchProject
	));
	
	// Register toggleMetaObjects command
	context.subscriptions.push(vscode.commands.registerCommand(
		"extension.haoide.toggleMetadataObjects", 
		utility.toggleMetadataObjects
	));

	// Register default project to workspace
	context.subscriptions.push(vscode.commands.registerCommand(
		"extension.haoide.addDefaultProjectToWorkspace", 
		utility.addDefaultProjectToWorkspace
	));

	// Register executeAnonymous command
	context.subscriptions.push(vscode.commands.registerCommand(
		"extension.haoide.executeAnonymous",
		main.executeAnonymous
	));

	// Register executeRestTest command
	// context.subscriptions.push(vscode.commands.registerCommand(
	// 	"extension.haoide.executeRestTest",
	// 	utility.executeRestTest
	// ));

	// Register executeQuery command
	context.subscriptions.push(vscode.commands.registerCommand(
		"extension.haoide.executeQuery",
		main.executeQuery
	));

	// Register reloadSobjectCache command
	context.subscriptions.push(vscode.commands.registerCommand(
		"extension.haoide.reloadSobjectCache",
		main.reloadSobjectCache
	));

	// Register loginToSFDC command
	context.subscriptions.push(vscode.commands.registerCommand(
		"extension.haoide.loginToSFDC", utility.loginToSFDC
	));

	// Register locateThisInBrowser command
	context.subscriptions.push(vscode.commands.registerCommand(
		"extension.haoide.locateThisInBrowser", 
		utility.locateThisInBrowser
	));


	// Register copyLoginUrl command
	context.subscriptions.push(vscode.commands.registerCommand(
		"extension.haoide.copyLoginUrl", utility.copyLoginUrl
	));
	
	// Register loginToSFDC command
	context.subscriptions.push(vscode.commands.registerCommand(
		"extension.haoide.convertXml2Json", utility.convertXml2Json
	));

	let ltnProvider = vscode.languages.registerCompletionItemProvider(
		'html', ltnCompletionProvider, "<", ":", "-", " ", "="
	);

	let vfProvider = vscode.languages.registerCompletionItemProvider(
		'visualforce', vfCompletionProvider, "<", ":", "-", " ", "="
	);

	let apexProvider = vscode.languages.registerCompletionItemProvider(
		'apex', apexCompletionProvider, ".", "="
	);

<<<<<<< HEAD
	console.log(localize("activated.text", "Activated at {0}", Date.now()));
=======
	let sobjectProvider = vscode.languages.registerCompletionItemProvider(
		'apex', sobjectCompletionProvider, ".", "="
	);
>>>>>>> 51f6e943
}

// this method is called when your extension is deactivated
export function deactivate() {
	console.log(localize("deactivated.text", "Deactivated at {0}", Date.now()));
 }<|MERGE_RESOLUTION|>--- conflicted
+++ resolved
@@ -121,13 +121,10 @@
 		'apex', apexCompletionProvider, ".", "="
 	);
 
-<<<<<<< HEAD
 	console.log(localize("activated.text", "Activated at {0}", Date.now()));
-=======
 	let sobjectProvider = vscode.languages.registerCompletionItemProvider(
 		'apex', sobjectCompletionProvider, ".", "="
 	);
->>>>>>> 51f6e943
 }
 
 // this method is called when your extension is deactivated
